--- conflicted
+++ resolved
@@ -47,21 +47,16 @@
 
 
 class QuerySet:
-<<<<<<< HEAD
-    ESCAPE_CHARACTERS = ['%', '_']
-    def __init__(self, model_cls=None, filter_clauses=None, select_related=None, limit_count=None, offset=None, order_args=None):
-=======
     ESCAPE_CHARACTERS = ["%", "_"]
-
     def __init__(
-        self,
-        model_cls=None,
-        filter_clauses=None,
-        select_related=None,
-        limit_count=None,
-        offset=None,
+      self,
+      model_cls=None,
+      filter_clauses=None,
+      select_related=None,
+      limit_count=None,
+      offset=None,
+      order_args=None,
     ):
->>>>>>> 289eb92b
         self.model_cls = model_cls
         self.order_args = [] if order_args is None else order_args
         self.filter_clauses = [] if filter_clauses is None else filter_clauses
